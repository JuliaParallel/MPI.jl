--- conflicted
+++ resolved
@@ -48,13 +48,6 @@
       matrix:
         setup:
           version:
-<<<<<<< HEAD
-            # - "1.6"
-            # - "1.7"
-            # - "1.8"
-            # - "1.9"
-            - "1.10"
-=======
             - "1.6"
             - "1.7"
             - "1.8"
@@ -62,7 +55,6 @@
             - "1.10"
       concurrency: 1
       concurrency_group: mpi_cuda
->>>>>>> 690faae6
       plugins:
         - JuliaCI/julia#v1:
             version: "{{matrix.version}}"
@@ -114,7 +106,7 @@
       key: "rocm-build-openmpi"
       agents:
         queue: "juliagpu"
-        rocm: "*" # todo fix ROCM version
+        rocm: "*"
       env:
         OPENMPI_VER: "5.0"
         OPENMPI_VER_FULL: "5.0.3"
