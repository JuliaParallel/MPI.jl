--- conflicted
+++ resolved
@@ -529,7 +529,6 @@
     isroot ? recvbuf[1] : nothing
 end
 
-<<<<<<< HEAD
 function Allreduce{T}(sendbuf::MPIBuffertype{T}, recvbuf::MPIBuffertype{T},
                       count::Integer, op::Op, comm::Comm)
     flag = Ref{Cint}()
@@ -583,10 +582,6 @@
 
 function Scatter{T}(sendbuf::MPIBuffertype{T},count::Integer, root::Integer, 
                     comm::Comm)
-=======
-function Scatter{T}(sendbuf::MPIBuffertype{T},
-                    count::Integer, root::Integer, comm::Comm)
->>>>>>> f2bd4c9a
     recvbuf = Array(T, count)
     ccall(MPI_SCATTER, Void,
           (Ptr{T}, Ptr{Cint}, Ptr{Cint}, Ptr{T}, Ptr{Cint}, Ptr{Cint}, 
