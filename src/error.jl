--- conflicted
+++ resolved
@@ -33,37 +33,6 @@
         end
     end
 
-<<<<<<< HEAD
-
-"""
-    FeatureLevelError
-
-This error is thrown if a feature is not implemented in the current MPI backend.
-"""
-struct FeatureLevelError <: Exception
-    function_name::String
-    min_feature_level::VersionNumber # minimal MPI version required for this feature to be available
-end
-
-function Base.show(io::IO, err::FeatureLevelError)
-    print(io, "FeatureLevelError($(err.function_name)): Minimum version is $(err.min_feature_level)")
-end
-
-macro mpichk(expr, min_ver_expr=v"1.0")
-    # This macro can currently just handle ccall expressions.
-    @assert expr isa Expr && expr.head == :call && expr.args[1] == :ccall
-    
-    # A ccall can have either a tuple as its first argument or just the symbol, 
-    # if the called function does not have input arguments.
-    if expr.args[2].head == :tuple
-        mpi_method_name_meta = expr.args[2].args[1]
-    elseif expr.args[2].head == :symbol
-        mpi_method_name_meta = expr.args[2]
-    end
-
-    # Adjust MPI api call to platform-specific details.  
-=======
->>>>>>> 623d8f4a
     expr = macroexpand(@__MODULE__, :(@mpicall($expr)))
     
     # Generate the check code
