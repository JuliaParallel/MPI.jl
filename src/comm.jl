"""
    MPI.Comm

An MPI Communicator object.
"""
mutable struct Comm
    val::MPI_Comm
end
Base.:(==)(a::Comm, b::Comm) = a.val == b.val
Base.cconvert(::Type{MPI_Comm}, comm::Comm) = comm.val
Base.unsafe_convert(::Type{Ptr{MPI_Comm}}, comm::Comm) = convert(Ptr{MPI_Comm}, pointer_from_objref(comm))

const COMM_NULL = Comm(MPI_COMM_NULL)
add_load_time_hook!(() -> COMM_NULL.val = MPI_COMM_NULL)

"""
    MPI.COMM_WORLD

A communicator containing all processes with which the local rank can communicate at
initialization. In a typical "static-process" model, this will be all processes.
"""
const COMM_WORLD = Comm(MPI_COMM_WORLD)
add_load_time_hook!(() -> COMM_WORLD.val = MPI_COMM_WORLD)

"""
    MPI.COMM_SELF

A communicator containing only the local process.
"""
const COMM_SELF = Comm(MPI_COMM_SELF)
add_load_time_hook!(() -> COMM_SELF.val = MPI_COMM_SELF)

Comm() = Comm(COMM_NULL.val)

function free(comm::Comm)
    if comm != COMM_NULL && !Finalized()
        @mpichk ccall((:MPI_Comm_free, libmpi), Cint, (Ptr{MPI_Comm},), comm)
    end
    return nothing
end


"""
    Comm_rank(comm::Comm)

The rank of the process in the particular communicator's group.

Returns an integer in the range `0:MPI.Comm_size()-1`.

# See also 
- [`MPI.Comm_size`](@ref).

# External links
$(_doc_external("MPI_Comm_rank"))
"""
function Comm_rank(comm::Comm)
    rank = Ref{Cint}()
    @mpichk ccall((:MPI_Comm_rank, libmpi), Cint, (MPI_Comm, Ptr{Cint}), comm, rank)
    Int(rank[])
end

"""
    Comm_size(comm::Comm)

The number of processes involved in communicator.

# See also
- [`MPI.Comm_rank`](@ref).

# External links
$(_doc_external("MPI_Comm_size"))
"""
function Comm_size(comm::Comm)
    size = Ref{Cint}()
    @mpichk ccall((:MPI_Comm_size, libmpi), Cint, (MPI_Comm, Ptr{Cint}), comm, size)
    Int(size[])
end

"""
    Comm_group(comm::Comm)

Accesses the group associated with given communicator.

# External links
$(_doc_external("MPI_Comm_group"))
"""
function Comm_group(comm::Comm)
    newgroup = Group()
    @mpichk ccall((:MPI_Comm_group, libmpi), Cint,
        (MPI_Comm, Ptr{MPI_Group}), comm, newgroup)
    finalizer(free, newgroup)
    newgroup
end

"""
Comm_remote_group(comm::Comm)

Accesses the remote group associated with the given inter-communicator.

# External links
$(_doc_external("MPI_Comm_remote_group"))
"""
function Comm_remote_group(comm::Comm)
    newgroup = Group()
    @mpichk ccall((:MPI_Comm_remote_group, libmpi), Cint,
        (MPI_Comm, Ptr{MPI_Group}), comm, newgroup)
    finalizer(free, newgroup)
    newgroup
end

"""
    Comm_create(comm::Comm, group::Group)

Collectively creates a new communicator.

# See also
- [`MPI.Comm_create_group`](@ref) for the noncollective operation

# External links
$(_doc_external("MPI_Comm_create"))
"""
function Comm_create(comm::Comm, group::Group)
    newcomm = Comm()
    @mpichk ccall((:MPI_Comm_create, libmpi), Cint,
          (MPI_Comm, MPI_Group, Ptr{MPI_Comm}),
          comm, group, newcomm)
    finalizer(free, newcomm)
    newcomm
end

"""
    Comm_create_group(comm::Comm, group::Group, tag::Integer)

Noncollectively creates a new communicator.

# See also
- [`MPI.Comm_create`](@ref) for the noncollective operation

# External links
$(_doc_external("MPI_Comm_create_group"))
"""
function Comm_create_group(comm::Comm, group::Group, tag::Integer)
    newcomm = Comm()
    @mpichk ccall((:MPI_Comm_create_group, libmpi), Cint,
        (MPI_Comm, MPI_Group, Cint, Ptr{MPI_Comm}), comm, group, tag, newcomm)
    finalizer(free, newcomm)
    newcomm
end

"""
    Comm_dup(comm::Comm)

# External links
$(_doc_external("MPI_Comm_dup"))
"""
function Comm_dup(comm::Comm)
    newcomm = Comm()
    @mpichk ccall((:MPI_Comm_dup, libmpi), Cint, (MPI_Comm, Ptr{MPI_Comm}), comm, newcomm)
    finalizer(free, newcomm)
    newcomm
end

"""
    Comm_split(comm::Comm, color::Integer, key::Integer)

# External links
$(_doc_external("MPI_Comm_split"))
"""
function Comm_split(comm::Comm, color::Integer, key::Integer)
    newcomm = Comm()
    @mpichk ccall((:MPI_Comm_split, libmpi), Cint,
        (MPI_Comm, Cint, Cint, Ptr{MPI_Comm}), comm, color, key, newcomm)
    finalizer(free, newcomm)
    newcomm
end

"""
    Comm_split_type(comm::Comm, split_type::Integer, key::Integer; kwargs...)

# External links
$(_doc_external("MPI_Comm_split_type"))
"""
function Comm_split_type(comm::Comm,split_type::Integer,key::Integer; kwargs...)
    newcomm = Comm()
    @mpichk ccall((:MPI_Comm_split_type, libmpi), Cint,
          (MPI_Comm, Cint, Cint, MPI_Info, Ptr{MPI_Comm}),
          comm, split_type, key, Info(kwargs...), newcomm)
    finalizer(free, newcomm)
    newcomm
end

"""
    Comm_get_parent()

# External links
$(_doc_external("MPI_Comm_get_parent"))
"""
function Comm_get_parent()
    comm = Comm()
    @mpichk ccall((:MPI_Comm_get_parent, libmpi), Cint, (Ptr{MPI_Comm},), comm)
    comm
end

"""
    Comm_spawn(command, argv::Vector{String}, nprocs::Integer, comm::Comm[, errors::Vector{Cint}]; kwargs...)

# External links
$(_doc_external("MPI_Comm_spawn"))
"""
function Comm_spawn(command::String, argv::Vector{String}, nprocs::Integer,
                    comm::Comm, errors = Vector{Cint}(undef, nprocs); kwargs...)
    intercomm = Comm()
    # int MPI_Comm_spawn(const char *command, char *argv[], int maxprocs,
    #                    MPI_Info info, int root, MPI_Comm comm, MPI_Comm *intercomm,
    #                    int array_of_errcodes[])
    @mpichk ccall((:MPI_Comm_spawn, libmpi), Cint,
         (Cstring, Ptr{Ptr{Cchar}}, Cint, MPI_Info, Cint, MPI_Comm, Ptr{MPI_Comm}, Ptr{Cint}),
          command, argv, nprocs, Info(kwargs...), 0, comm, intercomm, errors)
    finalizer(free, intercomm)
    return intercomm
end

"""
    Intercomm_merge(intercomm::Comm, flag::Bool)

# External links
$(_doc_external("MPI_Intercomm_merge"))
"""
function Intercomm_merge(intercomm::Comm, flag::Bool)
    newcomm = Comm()
    @mpichk ccall((:MPI_Intercomm_merge, libmpi), Cint,
        (MPI_Comm, Cint, Ptr{MPI_Comm}), intercomm, Cint(flag), newcomm)
    finalizer(free, newcomm)
    return newcomm
end

"""
    universe_size()

The total number of available slots, or `nothing` if it is not defined. This is determined by the `MPI_UNIVERSE_SIZE` attribute of `COMM_WORLD`.

This is typically dependent on the MPI implementation: for MPICH-based implementations, this is specified by the `-usize` argument. OpenMPI defines a default value based on the number of processes available.
"""
function universe_size()
    flag = Ref{Cint}()
    result = Ref(Ptr{Cint}(C_NULL))
    # int MPI_Comm_get_attr(MPI_Comm comm, int comm_keyval, void *attribute_val, int *flag)
    @mpichk ccall((:MPI_Comm_get_attr, libmpi), Cint,
        (MPI_Comm, Cint, Ptr{Cvoid}, Ptr{Cint}), MPI.COMM_WORLD, MPI_UNIVERSE_SIZE, result, flag)
    if flag[] == 0
        return nothing
    end
    Int(unsafe_load(result[]))
end

<<<<<<< HEAD

"""
    Comparison

An enum denoting the result of [`Comm_compare`](@ref):

 - `MPI.IDENT`: the objects are handles for the same object (identical groups and same contexts).

 - `MPI.CONGRUENT`: the underlying groups are identical in constituents and rank order; these communicators differ only by context.

 - `MPI.SIMILAR`: members of both objects are the same but the rank order differs.

 - `MPI.UNEQUAL`: otherwise
"""
mutable struct Comparison
    val::Cint
end
const IDENT     = Comparison(MPI_IDENT)
const CONGRUENT = Comparison(MPI_CONGRUENT)
const SIMILAR   = Comparison(MPI_SIMILAR)
const UNEQUAL   = Comparison(MPI_UNEQUAL)
add_load_time_hook!(() -> IDENT.val     = MPI_IDENT    )
add_load_time_hook!(() -> CONGRUENT.val = MPI_CONGRUENT)
add_load_time_hook!(() -> SIMILAR.val   = MPI_SIMILAR  )
add_load_time_hook!(() -> UNEQUAL.val   = MPI_UNEQUAL  )
Base.:(==)(tl1::Comparison, tl2::Comparison) = tl1.val == tl2.val

=======
>>>>>>> df887b48
"""
    Comm_compare(comm1::Comm, comm2::Comm)::MPI.Comparison

Compare two communicators and their underlying groups, returning an element of the [`Comparison`](@ref) enum.

# External links
$(_doc_external("MPI_Comm_compare"))
"""
function Comm_compare(comm1::Comm, comm2::Comm)
    result = Ref{Cint}()
    @mpichk ccall((:MPI_Comm_compare, libmpi), Cint,
                  (MPI_Comm, MPI_Comm, Ptr{Cint}), comm1, comm2, result)
    return Comparison(result[])
end<|MERGE_RESOLUTION|>--- conflicted
+++ resolved
@@ -253,36 +253,6 @@
     Int(unsafe_load(result[]))
 end
 
-<<<<<<< HEAD
-
-"""
-    Comparison
-
-An enum denoting the result of [`Comm_compare`](@ref):
-
- - `MPI.IDENT`: the objects are handles for the same object (identical groups and same contexts).
-
- - `MPI.CONGRUENT`: the underlying groups are identical in constituents and rank order; these communicators differ only by context.
-
- - `MPI.SIMILAR`: members of both objects are the same but the rank order differs.
-
- - `MPI.UNEQUAL`: otherwise
-"""
-mutable struct Comparison
-    val::Cint
-end
-const IDENT     = Comparison(MPI_IDENT)
-const CONGRUENT = Comparison(MPI_CONGRUENT)
-const SIMILAR   = Comparison(MPI_SIMILAR)
-const UNEQUAL   = Comparison(MPI_UNEQUAL)
-add_load_time_hook!(() -> IDENT.val     = MPI_IDENT    )
-add_load_time_hook!(() -> CONGRUENT.val = MPI_CONGRUENT)
-add_load_time_hook!(() -> SIMILAR.val   = MPI_SIMILAR  )
-add_load_time_hook!(() -> UNEQUAL.val   = MPI_UNEQUAL  )
-Base.:(==)(tl1::Comparison, tl2::Comparison) = tl1.val == tl2.val
-
-=======
->>>>>>> df887b48
 """
     Comm_compare(comm1::Comm, comm2::Comm)::MPI.Comparison
 
