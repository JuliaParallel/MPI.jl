--- conflicted
+++ resolved
@@ -81,11 +81,7 @@
                  count::Integer, op::Union{Op,MPI_Op}, root::Integer,
                  comm::Comm)
     isroot = Comm_rank(comm) == root
-<<<<<<< HEAD
-    isroot && typeof(recvbuf) <: AbstractArray && @assert length(recvbuf) >= count 
-=======
     isroot && typeof(recvbuf) <: AbstractArray && @assert length(recvbuf) >= count
->>>>>>> 615ca462
     # int MPI_Reduce(const void* sendbuf, void* recvbuf, int count,
     #                MPI_Datatype datatype, MPI_Op op, int root, MPI_Comm comm)
     @mpichk ccall((:MPI_Reduce, libmpi), Cint,
@@ -95,22 +91,12 @@
 end
 
 # Convert user-provided functions to MPI.Op
-<<<<<<< HEAD
 Reduce!(sendbuf, recvbuf,
-        count::Integer, opfunc::Function, root::Integer,
-        comm::Comm) where {T} =
-    Reduce!(sendbuf, recvbuf, count, user_op(opfunc), root, comm)
+        count::Integer, opfunc, root::Integer, comm::Comm) =
+    Reduce!(sendbuf, recvbuf, count, Op(opfunc, Base.eltype(sendbuf)), root, comm)
 
 function Reduce!(sendbuf::AbstractArray{T}, recvbuf::AbstractArray{T},
-                 op::Union{Op, MPI_Op, Function}, root::Integer, comm::Comm) where T
-=======
-Reduce!(sendbuf::MPIBuffertype{T}, recvbuf::MPIBuffertype{T},
-        count::Integer, opfunc, root::Integer, comm::Comm) where {T} =
-    Reduce!(sendbuf, recvbuf, count, Op(opfunc, T), root, comm)
-
-function Reduce!(sendbuf::MPIBuffertype{T}, recvbuf::MPIBuffertype{T},
                  op, root::Integer, comm::Comm) where T
->>>>>>> 615ca462
     Reduce!(sendbuf, recvbuf, length(sendbuf), op, root, comm)
 end
 
