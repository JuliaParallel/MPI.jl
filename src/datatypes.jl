"""
    Datatype

A `Datatype` represents the layout of the data in memory.

# Usage

    Datatype(T)

Either return the predefined `Datatype` corresponding to `T`, or create a new `Datatype`
for the Julia type `T`, calling [`Types.commit!`](@ref) so that it can be used for
communication operations.

Note that this can only be called on types for which `isbitstype(T)` is `true`.
"""
mutable struct Datatype
    val::MPI_Datatype
end
Base.:(==)(a::Datatype, b::Datatype) = a.val == b.val
Base.cconvert(::Type{MPI_Datatype}, datatype::Datatype) = datatype.val
Base.unsafe_convert(::Type{Ptr{MPI_Datatype}}, datatype::Datatype) = convert(Ptr{MPI_Datatype}, pointer_from_objref(datatype))

const DATATYPE_NULL = Datatype(MPI_DATATYPE_NULL)
add_load_time_hook!(() -> DATATYPE_NULL.val = MPI_DATATYPE_NULL)

Datatype() = Datatype(MPI_DATATYPE_NULL)


function free(dt::Datatype)
    if dt != DATATYPE_NULL && !Finalized()
        @mpichk ccall((:MPI_Type_free, libmpi), Cint, (Ptr{MPI_Datatype},), dt)
    end
    return nothing
end

# attributes
function create_keyval(::Type{Datatype})
    ref = Ref(Cint(0))
    @mpichk ccall((:MPI_Type_create_keyval, libmpi), Cint,
                  (Ptr{Cvoid},
                   Ptr{Cvoid},
                   Ptr{Cint},
                   Ptr{Cvoid}),
                  MPI_TYPE_NULL_COPY_FN,
                  MPI_TYPE_NULL_DELETE_FN,
                  ref, C_NULL)
    return ref[]
end
function set_attr!(datatype::Datatype, keyval::Cint, attrval::Ptr{Cvoid})
    @mpichk ccall((:MPI_Type_set_attr, libmpi), Cint,
                  (MPI_Datatype, Cint, Ptr{Cvoid}), datatype, keyval, attrval)
    return nothing
end
function get_attr(datatype::Datatype, keyval::Cint)
    flagref = Ref(Cint(0))
    attrref = Ref{Ptr{Cvoid}}(C_NULL)
    @mpichk ccall((:MPI_Type_get_attr, libmpi), Cint,
                  (MPI_Datatype, Cint, Ptr{Ptr{Cvoid}}, Ptr{Cint}), datatype, keyval, attrref, flagref)
    if flagref[] == 0
        return nothing
    end
    return attrref[]
end
function del_attr!(datatype::Datatype, keyval::Cint)
    @mpichk ccall((:MPI_Type_delete_attr, libmpi), Cint,
                  (MPI_Datatype, Cint), datatype, keyval)
    return nothing
end

# names
function get_name(datatype::Datatype)
    buffer = Array{UInt8}(undef, MPI_MAX_OBJECT_NAME)
    lenref = Ref{Cint}()
    @mpichk ccall((:MPI_Type_get_name, libmpi), Cint,
                  (MPI_Datatype, Ptr{UInt8}, Ptr{Cint}),
                  datatype, buffer, lenref)
    return String(resize!(buffer, lenref[]))
end

# datatype attribute to store Julia type
const JULIA_TYPE_PTR_ATTR = Ref(Cint(0))
add_init_hook!(() -> JULIA_TYPE_PTR_ATTR[] = create_keyval(Datatype))

"""
    to_type(datatype::Datatype)

Return the Julia type corresponding to the MPI [`Datatype`](@ref) `datatype`, or `nothing`
if it doesn't correspond directly.
"""
function to_type(datatype::Datatype)
    if MPI.Initialized() && !MPI.Finalized()
        ptr = get_attr(datatype, JULIA_TYPE_PTR_ATTR[])
        if !isnothing(ptr)
            return unsafe_pointer_to_objref(ptr)
        end
    end
    return nothing
end


# predefined
_defined_datatype_methods = Set{Type}()
for (mpiname, T) in [
<<<<<<< HEAD
    :INT8_T             => Int8
    :UINT8_T            => UInt8
    :INT16_T            => Int16
    :UINT16_T           => UInt16
    :INT32_T            => Int32
    :UINT32_T           => UInt32
    :INT64_T            => Int64
    :UINT64_T           => UInt64
    :BYTE               => UInt8
    :SHORT              => Cshort
    :UNSIGNED_SHORT     => Cushort
    :INT                => Cint
    :UNSIGNED           => Cuint
    :LONG               => Clong
    :UNSIGNED_LONG      => Culong
    :LONG_LONG          => Clonglong
    :UNSIGNED_LONG_LONG => Culonglong
    :CHAR               => Cchar
    :SIGNED_CHAR        => Cchar
    :UNSIGNED_CHAR      => Cuchar
    :WCHAR              => Cwchar_t
    :FLOAT              => Float32
    :DOUBLE             => Float64
    :C_FLOAT_COMPLEX    => ComplexF32
    :C_DOUBLE_COMPLEX   => ComplexF64]

    @eval begin
        const $mpiname = Datatype($(Symbol(:MPI_,mpiname)))
        add_load_time_hook!(() -> $mpiname.val = $(Symbol(:MPI_,mpiname)))
        if $T ∉ _defined_datatype_methods
            push!(_defined_datatype_methods, $T)
            Datatype(::Type{$T}) = $mpiname
            add_init_hook!(() -> set_attr!($mpiname, JULIA_TYPE_PTR_ATTR[], pointer_from_objref($T)))
=======
    :INT8_T            => Int8
    :UINT8_T           => UInt8
    :INT16_T           => Int16
    :UINT16_T          => UInt16
    :INT32_T           => Int32
    :UINT32_T          => UInt32
    :INT64_T           => Int64
    :UINT64_T          => UInt64
    :BYTE              => UInt8
    :SHORT             => Cshort
    :UNSIGNED_SHORT    => Cushort
    :INT               => Cint
    :UNSIGNED          => Cuint
    :LONG              => Clong
    :UNSIGNED_LONG     => Culong
    :CHAR              => Cchar
    :SIGNED_CHAR       => Cchar
    :UNSIGNED_CHAR     => Cuchar
    :WCHAR             => Cwchar_t
    :FLOAT             => Float32
    :DOUBLE            => Float64
    :C_FLOAT_COMPLEX   => ComplexF32
    :C_DOUBLE_COMPLEX  => ComplexF64
    :C_BOOL            => Bool
]

    @eval if @isdefined($(Symbol(:MPI_,mpiname)))
        const $mpiname = _Datatype($(Symbol(:MPI_,mpiname)))
        if !hasmethod(Datatype, Tuple{Type{$T}})
            Datatype(::Type{$T}) = $mpiname
            push!(mpi_init_hooks, () -> begin
                  @assert Types.size($mpiname) == sizeof($T)
                  set_attr!($mpiname, JULIA_TYPE_PTR_ATTR[], pointer_from_objref($T))
                  end)
>>>>>>> 6a815543
        end
    end
end
_defined_datatype_methods = nothing


function Datatype(::Type{T}) where {T}
    datatype = Datatype()
    # lazily initialize so that it can be safely precompiled
    function init()
        Types.create!(datatype, T)
        Types.commit!(datatype)
        set_attr!(datatype, JULIA_TYPE_PTR_ATTR[], pointer_from_objref(T))
    end
    # Initialized() ? init() : add_init_hook!(init)
    @assert Initialized()
    init()
    return datatype
end


function Base.show(io::IO, datatype::Datatype)
    show(io, Datatype)
    print(io, '(')
    juliatype = to_type(datatype)
    if isnothing(juliatype)
        show(io, datatype.val)
    else
        show(io, juliatype)
    end
    print(io, ')')
    if MPI.Initialized() && !MPI.Finalized()
        name = get_name(datatype)
        print(io, ": ")
        print(io, name)
    end
end



module Types

import MPI
import MPI: @mpichk, libmpi, _doc_external,
    Datatype, MPI_Datatype, MPI_Aint,
    free

# ??
function size(dt::Datatype)
    dtsize = Ref{Cint}()
    @mpichk ccall((:MPI_Type_size, libmpi), Cint,
                  (MPI_Datatype, Ptr{Cint}),
                  dt, dtsize)
    return dtsize[]
end


"""
    lb, extent = MPI.Types.extent(dt::MPI.Datatype)

Gets the lowerbound `lb` and the extent `extent` in bytes.

# External links
$(_doc_external("MPI_Type_get_extent"))
"""
function extent(dt::Datatype)
    lb = Ref{MPI_Aint}()
    extent = Ref{MPI_Aint}()
    # int MPI_Type_get_extent(MPI_Datatype datatype, MPI_Aint *lb,
    #          MPI_Aint *extent)
    @mpichk ccall((:MPI_Type_get_extent, libmpi), Cint,
                  (MPI_Datatype, Ptr{MPI_Aint}, Ptr{MPI_Aint}),
                  dt, lb, extent)
    return lb[], extent[]
end

"""
    MPI.Types.create_contiguous(count::Integer, oldtype::MPI.Datatype)

Create a derived [`Datatype`](@ref) that replicates `oldtype` into `count` contiguous locations.

Note that [`MPI.Types.commit!`](@ref) must be used before the datatype can be used for
communication.

# External links
$(_doc_external("MPI_Type_contiguous"))
"""
function create_contiguous(count::Integer, oldtype::Datatype)
    finalizer(free, create_contiguous!(Datatype(), count, oldtype))
end

function create_contiguous!(newtype::Datatype, count::Integer, oldtype::Datatype)
    @mpichk ccall((:MPI_Type_contiguous, libmpi), Cint,
                  (Cint, MPI_Datatype, Ptr{MPI_Datatype}),
                  count, oldtype, newtype)
    return newtype
end



"""
    MPI.Types.create_vector(count::Integer, blocklength::Integer, stride::Integer, oldtype::MPI.Datatype)

Create a derived [`Datatype`](@ref) that replicates `oldtype` into locations that
consist of equally spaced blocks.

Note that [`MPI.Types.commit!`](@ref) must be used before the datatype can be used for
communication.

# Example

```julia
datatype = MPI.Types.create_vector(3, 2, 5, MPI.Datatype(Int64))
MPI.Types.commit!(datatype)
```
will create a datatype with the following layout
```
|<----->|  block length

+---+---+---+---+---+---+---+---+---+---+---+---+---+---+---+
| X | X |   |   |   | X | X |   |   |   | X | X |   |   |   |
+---+---+---+---+---+---+---+---+---+---+---+---+---+---+---+

|<---- stride ----->|
```
where each segment represents an `Int64`.

(image by Jonathan Dursi, <https://stackoverflow.com/a/10788351/392585>)

# External links
$(_doc_external("MPI_Type_vector"))
"""
function create_vector(count::Integer, blocklength::Integer, stride::Integer, oldtype::Datatype)
    finalizer(free, create_vector!(Datatype(), count, blocklength, stride, oldtype))
end
function create_vector!(newtype::Datatype, count::Integer, blocklength::Integer, stride::Integer, oldtype::Datatype)
    # int MPI_Type_vector(int count, int blocklength, int stride,
    #          MPI_Datatype oldtype, MPI_Datatype *newtype)
    @mpichk ccall((:MPI_Type_vector, libmpi), Cint,
                  (Cint, Cint, Cint, MPI_Datatype, Ptr{MPI_Datatype}),
                  count, blocklength, stride, oldtype, newtype)
    return newtype
end

"""
    MPI.Types.create_subarray(sizes, subsizes, offset, oldtype::Datatype;
                              rowmajor=false)

Creates a derived [`Datatype`](@ref) describing an `N`-dimensional subarray of size
`subsizes` of an `N`-dimensional array of size `sizes` and element type `oldtype`, with
the first element offset by `offset` (i.e. the 0-based index of the first element).

Column-major indexing (used by Julia and Fortran) is assumed; use the keyword
`rowmajor=true` to specify row-major layout (used by C and numpy).

Note that [`MPI.Types.commit!`](@ref) must be used before the datatype can be used for
communication.

# External links
$(_doc_external("MPI_Type_create_subarray"))
"""
function create_subarray(sizes, subsizes, offset, oldtype::Datatype;
                         rowmajor=false)
    finalizer(free, create_subarray!(Datatype(), sizes, subsizes, offset, oldtype; rowmajor=rowmajor))
end
function create_subarray!(newtype::Datatype, sizes, subsizes, offset, oldtype::Datatype;
                          rowmajor=false)
    @assert (N = length(sizes)) == length(subsizes) == length(offset)
    sizes = sizes isa Vector{Cint} ? sizes : Cint[s for s in sizes]
    subsizes = subsizes isa Vector{Cint} ? subsizes : Cint[s for s in subsizes]
    offset = offset isa Vector{Cint} ? offset : Cint[s for s in offset]

    @mpichk ccall((:MPI_Type_create_subarray, libmpi), Cint,
                  (Cint, Ptr{Cint}, Ptr{Cint}, Ptr{Cint}, Cint, MPI_Datatype, Ptr{MPI_Datatype}),
                  N, sizes, subsizes, offset,
                  rowmajor ? MPI.MPI_ORDER_C : MPI.MPI_ORDER_FORTRAN,
                  oldtype, newtype)
    return newtype
end

"""
    MPI.Types.create_struct(blocklengths, displacements, types)

Creates a derived [`Datatype`](@ref) describing a struct layout.

Note that [`MPI.Types.commit!`](@ref) must be used before the datatype can be used for
communication.

# External links
$(_doc_external("MPI_Type_create_struct"))
"""
function create_struct(blocklengths, displacements, types)
    finalizer(free, create_struct!(Datatype(), blocklengths, displacements, types))
end
function create_struct!(newtype::Datatype, blocklengths, displacements, types)
    @assert (N = length(blocklengths)) == length(displacements) == length(types)
    blocklengths = blocklengths isa Vector{Cint} ? blocklengths : Cint[s for s in blocklengths]
    displacements = displacements isa Vector{MPI_Aint} ? displacements : MPI_Aint[s for s in displacements]
    # int MPI_Type_create_struct(int count,
    #                            const int array_of_blocklengths[],
    #                            const MPI_Aint array_of_displacements[],
    #                            const MPI_Datatype array_of_types[],
    #                            MPI_Datatype *newtype)
    GC.@preserve types begin
        mpi_types = [t.val for t in types]
        @mpichk ccall((:MPI_Type_create_struct, libmpi), Cint,
                      (Cint, Ptr{Cint}, Ptr{MPI_Aint}, Ptr{MPI_Datatype}, Ptr{MPI_Datatype}),
                      N, blocklengths, displacements, mpi_types, newtype)
    end
    return newtype
end



"""
    MPI.Types.create_resized(oldtype::Datatype, lb::Integer, extent::Integer)

Creates a new [`Datatype`](@ref) that is identical to `oldtype`, except that the lower
bound of this new datatype is set to be `lb`, and its upper bound is set to be `lb +
extent`.

Note that [`MPI.Types.commit!`](@ref) must be used before the datatype can be used for
communication.

# See also
- [`MPI.Types.extent`](@ref)

# External links
$(_doc_external("MPI_Type_create_resized"))
"""
function create_resized(oldtype::Datatype, lb::Integer, extent::Integer)
    finalizer(free, create_resized!(Datatype(), oldtype, lb, extent))
end
function create_resized!(newtype::Datatype, oldtype::Datatype, lb::Integer, extent::Integer)
    # int MPI_Type_create_resized(MPI_Datatype oldtype, MPI_Aint lb,
    #              MPI_Aint extent, MPI_Datatype *newtype)
    @mpichk ccall((:MPI_Type_create_resized, libmpi), Cint,
                  (MPI_Datatype, Cptrdiff_t, Cptrdiff_t, Ptr{MPI_Datatype}),
                  oldtype, lb, extent, newtype)
    return newtype
end

function duplicate!(newtype::Datatype, oldtype::Datatype)
    # int MPI_Type_dup(MPI_Datatype oldtype, MPI_Datatype * newtype)
    @mpichk ccall((:MPI_Type_dup, libmpi), Cint,
                  (MPI_Datatype, Ptr{MPI_Datatype}),
                  oldtype, newtype)
    return newtype
end
"""
    MPI.Types.duplicate(oldtype::Datatype)

Duplicates the datatype `oldtype`.

# External links
$(_doc_external("MPI_Type_dup"))
"""
duplicate(oldtype::Datatype) = duplicate!(Datatype(), oldtype::Datatype)

"""
    MPI.Types.commit!(newtype::Datatype)

Commits the [`Datatype`](@ref) `newtype` so that it can be used for communication.
Returns `newtype`.

# External links
$(_doc_external("MPI_Type_commit"))
"""
function commit!(newtype::Datatype)
    # int MPI_Type_commit(MPI_Datatype *datatype)
    @mpichk ccall((:MPI_Type_commit, libmpi), Cint,
                  (Ptr{MPI_Datatype},), newtype)
    return newtype
end

function create!(newtype::Datatype, ::Type{T}) where {T}
    if !isbitstype(T)
        throw(ArgumentError("Type must be isbitstype"))
    end
    blocklengths = Cint[]
    displacements = MPI_Aint[]
    types = Datatype[]

    if isprimitivetype(T)
        # primitive type
        szrem = sz = sizeof(T)
        disp = 0
        for (i,basetype) in (8 => Datatype(UInt64), 4 => Datatype(UInt32), 2 => Datatype(UInt16), 1 => Datatype(UInt8))
            if sz == i
                return MPI.Types.duplicate!(newtype, basetype)
            end
            blk, szrem = divrem(szrem, i)
            if blk != 0
                push!(blocklengths, blk)
                push!(displacements, disp)
                push!(types, basetype)
                disp += i * blk
            end
        end
    else
        # struct
        Fprev = nothing
        for i in 1:fieldcount(T)
            F = fieldtype(T,i)
            offset = fieldoffset(T,i)
            if sizeof(F) == 0
                continue
            elseif F == Fprev
                blocklengths[end] += 1
            else
                push!(blocklengths, 1)
                push!(displacements, offset)
                push!(types, Datatype(F))
                Fprev = F
            end
        end
    end
    create_struct!(newtype, blocklengths, displacements, types)
end


end # module


function Get_address(location)
    addr = Ref{Cptrdiff_t}(0)
    @mpichk ccall((:MPI_Get_address, libmpi), Cint, (Ptr{Cvoid}, Ref{MPI_Aint}), location, addr)
    return addr[]
end<|MERGE_RESOLUTION|>--- conflicted
+++ resolved
@@ -101,7 +101,6 @@
 # predefined
 _defined_datatype_methods = Set{Type}()
 for (mpiname, T) in [
-<<<<<<< HEAD
     :INT8_T             => Int8
     :UINT8_T            => UInt8
     :INT16_T            => Int16
@@ -126,7 +125,9 @@
     :FLOAT              => Float32
     :DOUBLE             => Float64
     :C_FLOAT_COMPLEX    => ComplexF32
-    :C_DOUBLE_COMPLEX   => ComplexF64]
+    :C_DOUBLE_COMPLEX   => ComplexF64
+    :C_BOOL             => Bool
+]
 
     @eval begin
         const $mpiname = Datatype($(Symbol(:MPI_,mpiname)))
@@ -134,43 +135,10 @@
         if $T ∉ _defined_datatype_methods
             push!(_defined_datatype_methods, $T)
             Datatype(::Type{$T}) = $mpiname
-            add_init_hook!(() -> set_attr!($mpiname, JULIA_TYPE_PTR_ATTR[], pointer_from_objref($T)))
-=======
-    :INT8_T            => Int8
-    :UINT8_T           => UInt8
-    :INT16_T           => Int16
-    :UINT16_T          => UInt16
-    :INT32_T           => Int32
-    :UINT32_T          => UInt32
-    :INT64_T           => Int64
-    :UINT64_T          => UInt64
-    :BYTE              => UInt8
-    :SHORT             => Cshort
-    :UNSIGNED_SHORT    => Cushort
-    :INT               => Cint
-    :UNSIGNED          => Cuint
-    :LONG              => Clong
-    :UNSIGNED_LONG     => Culong
-    :CHAR              => Cchar
-    :SIGNED_CHAR       => Cchar
-    :UNSIGNED_CHAR     => Cuchar
-    :WCHAR             => Cwchar_t
-    :FLOAT             => Float32
-    :DOUBLE            => Float64
-    :C_FLOAT_COMPLEX   => ComplexF32
-    :C_DOUBLE_COMPLEX  => ComplexF64
-    :C_BOOL            => Bool
-]
-
-    @eval if @isdefined($(Symbol(:MPI_,mpiname)))
-        const $mpiname = _Datatype($(Symbol(:MPI_,mpiname)))
-        if !hasmethod(Datatype, Tuple{Type{$T}})
-            Datatype(::Type{$T}) = $mpiname
-            push!(mpi_init_hooks, () -> begin
-                  @assert Types.size($mpiname) == sizeof($T)
-                  set_attr!($mpiname, JULIA_TYPE_PTR_ATTR[], pointer_from_objref($T))
-                  end)
->>>>>>> 6a815543
+            add_init_hook!(function()
+                @assert Types.size($mpiname) == sizeof($T)
+                set_attr!($mpiname, JULIA_TYPE_PTR_ATTR[], pointer_from_objref($T))
+                end)
         end
     end
 end
@@ -218,13 +186,12 @@
     Datatype, MPI_Datatype, MPI_Aint,
     free
 
-# ??
 function size(dt::Datatype)
     dtsize = Ref{Cint}()
     @mpichk ccall((:MPI_Type_size, libmpi), Cint,
                   (MPI_Datatype, Ptr{Cint}),
                   dt, dtsize)
-    return dtsize[]
+    return Int(dtsize[])
 end
 
 
