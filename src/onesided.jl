--- conflicted
+++ resolved
@@ -3,10 +3,6 @@
 const WIN_NULL = _Win(MPI_WIN_NULL, nothing)
 Win() = Win(WIN_NULL.val, nothing)
 
-<<<<<<< HEAD
-mutable struct LockType
-    val::Cint
-=======
 
 function free(win::Win)
     if win.val != WIN_NULL.val && !Finalized()
@@ -15,7 +11,6 @@
         win.object = nothing
     end
     return nothing
->>>>>>> f97d2f1f
 end
 
 @enum LockType begin
