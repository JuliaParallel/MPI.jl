using Libdl


let
    global libmpi, mpiexec, mpiexec_path, _check_hpc

    # 1. attempt to find MPI implementation
    MPI_PATH = get(ENV, "JULIA_MPI_PATH", nothing)

    MPI_LIBRARY_PATH = get(ENV, "JULIA_MPI_LIBRARY_PATH") do
        if MPI_PATH !== nothing
            joinpath(MPI_PATH,"lib")
        else
            nothing
        end
    end

    MPI_LIBRARY = get(ENV, "JULIA_MPI_LIBRARY") do
        find_library(["libmpi", "libmpi_ibm", "msmpi", "libmpich"],
                     MPI_LIBRARY_PATH !== nothing ? [MPI_LIBRARY_PATH] : [])
    end

    # 2. if not found, use BinaryBuilder-provided MPI where available
    if MPI_LIBRARY == ""
        if !Sys.iswindows()
            MPI_LIBRARY = "MPICH_jll"
        else
            error("No MPI library found.\nEnsure an MPI implementation is loaded, or set the `JULIA_MPI_PATH` variable.")
        end
        function _check_hpc()
            if haskey(ENV, "SLURM_JOBID") || haskey(ENV, "PBS_JOBID") || haskey(ENV, "LSB_JOBID")
                @warn "You appear to be using MPI.jl on a cluster with the default MPI binary.\nFor maximum performance you should use the cluster provided version.\nThis warning message can be disabled by setting the `JULIA_MPI_LIBRARY=$MPI_LIBRARY`."
            end
        end
    else
        _check_hpc() = nothing
    end

    # 3. load dependency and define mpiexec
    if endswith(MPI_LIBRARY, "_jll")
        if MPI_LIBRARY == "MPICH_jll"
            import MPICH_jll, MPICH_jll.libmpi, MPICH_jll.mpiexec_path

            function mpiexec(fn)
                mpiexec_args = Base.shell_split(get(ENV, "JULIA_MPIEXEC_ARGS", ""))
                MPICH_jll.mpiexec(mpiexec_path -> fn(`$mpiexec_path $mpiexec_args`))
            end
        elseif MPI_LIBRARY == "OpenMPI_jll"
            import OpenMPI_jll, OpenMPI_jll.libmpi, OpenMPI_jll.mpiexec_path

            function mpiexec(fn)
                mpiexec_args = Base.shell_split(get(ENV, "JULIA_MPIEXEC_ARGS", ""))
                OpenMPI_jll.mpiexec(mpiexec_path -> fn(`$mpiexec_path $mpiexec_args`))
            end

        else
            error("Unsupported MPI library $MPI_LIBRARY")
        end
    else
        const libmpi = MPI_LIBRARY

        const mpiexec_path = get(ENV, "JULIA_MPIEXEC") do
            MPI_PATH = get(ENV, "JULIA_MPI_PATH", nothing)
            if MPI_PATH !== nothing && Sys.isexecutable(joinpath(MPI_PATH,"bin","mpiexec"))
                joinpath(MPI_PATH,"bin","mpiexec")
            else
                "mpiexec"
            end
        end

        function mpiexec(fn)
            mpiexec_args = Base.shell_split(get(ENV, "JULIA_MPIEXEC_ARGS", ""))
            fn(`$mpiexec_path $mpiexec_args`)
        end
    end
end


"""
    mpiexec(fn)

A wrapper function for the MPI launcher executable. Calls `fn(cmd)`, where `cmd` is a `Cmd` object of the MPI launcher.

# Environment Variables

The behaviour of `mpiexec` can be controlled by the following environment variables:

- `JULIA_MPIEXEC`: the name or path of the launcher executable (set at compile time).
- `JULIA_MPIEXEC_ARGS`: additional arguments that are passed to the launcher. These are space seperated, supporting the same quoting rules as
  Julia `Cmd` objects. These can be modified at run time.

# Usage

```jldoctest
julia> mpiexec(cmd -> run(`\$cmd -n 3 echo hello world`));
hello world
hello world
hello world
```
"""
<<<<<<< HEAD
mpiexec
=======
function mpiexec(fn)
    mpiexec_args = Base.shell_split(get(ENV, "JULIA_MPIEXEC_ARGS", ""))
    fn(`$mpiexec_path $mpiexec_args`)
end


const use_stdcall = startswith(basename(libmpi), "msmpi")

macro mpicall(expr)
    @assert expr isa Expr && expr.head == :call && expr.args[1] == :ccall
    # Microsoft MPI uses stdcall calling convention
    # this only affects 32-bit Windows
    # unfortunately we need to use ccall to call Get_library_version
    # so check using library name instead
    if use_stdcall
        insert!(expr.args, 3, :stdcall)
    end
    return esc(expr)
end
>>>>>>> dbecd494
<|MERGE_RESOLUTION|>--- conflicted
+++ resolved
@@ -98,13 +98,7 @@
 hello world
 ```
 """
-<<<<<<< HEAD
 mpiexec
-=======
-function mpiexec(fn)
-    mpiexec_args = Base.shell_split(get(ENV, "JULIA_MPIEXEC_ARGS", ""))
-    fn(`$mpiexec_path $mpiexec_args`)
-end
 
 
 const use_stdcall = startswith(basename(libmpi), "msmpi")
@@ -119,5 +113,4 @@
         insert!(expr.args, 3, :stdcall)
     end
     return esc(expr)
-end
->>>>>>> dbecd494
+end