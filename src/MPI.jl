VERSION < v"0.7.0-beta2.199" && __precompile__()

module MPI

using Compat

using Libdl

@static if Compat.Sys.iswindows()
    const depfile = "win_mpiconstants.jl"
end

@static if Compat.Sys.isunix()
    const depfile = joinpath(dirname(@__FILE__), "..", "deps", "src", "compile-time.jl")
    isfile(depfile) || error("MPI not properly installed. Please run Pkg.build(\"MPI\")")
end

include(depfile)

include("mpi-base.jl")
include("cman.jl")

const mpitype_dict = Dict{DataType, Cint}()
const mpitype_dict_inverse = Dict{Cint, DataType}()

<<<<<<< HEAD
"""
  Setter function for mpitype_dict and mpitype_dict_inverse
"""
function recordDataType(T::DataType, mpiT::Cint; force=false)

  if haskey(mpitype_dict, T) && !force
    error("cannot add already-existing datatype $T to MPI dictionary")
  end
  mpitype_dict[T] = mpiT

  # the inverse mapping is a problem: the mapping is not necessarily invertible
  # only add the reverse entry if there isn't one already
  if !haskey(mpitype_dict_inverse, mpiT)
    mpitype_dict_inverse[mpiT] = T
  end

  return nothing
=======
@static if Compat.Sys.isunix()
    for (jname, fname) in _mpi_functions
        Core.eval(MPI, :(const $jname = ($(QuoteNode(fname)),libmpi)))
    end
>>>>>>> 7ce932c2
end

function __init__()
    @static if Compat.Sys.isunix()
        # need to open libmpi with RTLD_GLOBAL flag for Linux, before
        # any ccall cannot use RTLD_DEEPBIND; this leads to segfaults
        # at least on Ubuntu 15.10
        Libdl.dlopen(libmpi, Libdl.RTLD_LAZY | Libdl.RTLD_GLOBAL)
    end

    # Note: older versions of OpenMPI (e.g. the version on Travis) do not
    # define MPI_CHAR and MPI_*INT*_T for Fortran, so we don't use them (yet).
    for (T,mpiT) in (Char => MPI_INTEGER4,   # => MPI_WCHAR, (note: wchar_t is 16 bits in Windows)
                     Int8 => MPI_INTEGER1,   # => MPI_INT8_T,
                     UInt8 => MPI_INTEGER1,  # => MPI_UINT8_T,
                     Int16 => MPI_INTEGER2,  # => MPI_INT16_T,
                     UInt16 => MPI_INTEGER2, # => MPI_UINT16_T,
                     Int32 => MPI_INTEGER4,  # => MPI_INT32_T,
                     UInt32 => MPI_INTEGER4, # => MPI_UINT32_T,
                     Int64 => MPI_INTEGER8,  # => MPI_INT64_T,
                     UInt64 => MPI_INTEGER8, # => MPI_UINT64_T,
                     Float32 => MPI_REAL4,
                     Float64 => MPI_REAL8,
<<<<<<< HEAD
                     Complex64 => MPI_COMPLEX8,
                     Complex128 => MPI_COMPLEX16)
        recordDataType(T, mpiT)
=======
                     ComplexF32 => MPI_COMPLEX8,
                     ComplexF64 => MPI_COMPLEX16)
        mpitype_dict[T] = mpiT
        mpitype_dict_inverse[mpiT] = T
>>>>>>> 7ce932c2
    end
end

end<|MERGE_RESOLUTION|>--- conflicted
+++ resolved
@@ -23,7 +23,6 @@
 const mpitype_dict = Dict{DataType, Cint}()
 const mpitype_dict_inverse = Dict{Cint, DataType}()
 
-<<<<<<< HEAD
 """
   Setter function for mpitype_dict and mpitype_dict_inverse
 """
@@ -41,13 +40,12 @@
   end
 
   return nothing
-=======
+end
+
 @static if Compat.Sys.isunix()
     for (jname, fname) in _mpi_functions
         Core.eval(MPI, :(const $jname = ($(QuoteNode(fname)),libmpi)))
     end
->>>>>>> 7ce932c2
-end
 
 function __init__()
     @static if Compat.Sys.isunix()
@@ -70,16 +68,10 @@
                      UInt64 => MPI_INTEGER8, # => MPI_UINT64_T,
                      Float32 => MPI_REAL4,
                      Float64 => MPI_REAL8,
-<<<<<<< HEAD
-                     Complex64 => MPI_COMPLEX8,
-                     Complex128 => MPI_COMPLEX16)
-        recordDataType(T, mpiT)
-=======
                      ComplexF32 => MPI_COMPLEX8,
                      ComplexF64 => MPI_COMPLEX16)
-        mpitype_dict[T] = mpiT
-        mpitype_dict_inverse[mpiT] = T
->>>>>>> 7ce932c2
+
+        recordDataType(T, mpiT)
     end
 end
 
