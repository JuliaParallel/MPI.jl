module MPI

using Libdl, Serialization
using Requires
using DocStringExtensions

export mpiexec

function serialize(x)
    s = IOBuffer()
    Serialization.serialize(s, x)
    take!(s)
end

function deserialize(x)
    s = IOBuffer(x)
    Serialization.deserialize(s)
end

primitive type SentinelPtr Sys.WORD_SIZE
end

primitive type MPIPtr Sys.WORD_SIZE
end
Base.cconvert(::Type{MPIPtr}, x::SentinelPtr) = x
Base.unsafe_convert(::Type{MPIPtr}, x::SentinelPtr) = reinterpret(MPIPtr, x)


function _doc_external(fname)
"""
- `$fname` man page: [OpenMPI](https://www.open-mpi.org/doc/current/man3/$fname.3.php), [MPICH](https://www.mpich.org/static/docs/latest/www3/$fname.html)
"""
end

include("paths.jl")
include("implementations.jl")

if MPI_LIBRARY_ABI == UnknownABI
    include(joinpath(@__DIR__, "..", "deps", "consts.jl"))
elseif MPI_LIBRARY_ABI == MPICHABI
    include(joinpath("consts", "mpich.jl"))
elseif MPI_LIBRARY_ABI == OpenMPIABI
    include(joinpath("consts", "openmpi.jl"))
elseif MPI_LIBRARY_ABI == MicrosoftMPIABI
    include(joinpath("consts", "microsoftmpi.jl"))
end

include("error.jl")
include("handle.jl")
include("info.jl")
include("comm.jl")
include("environment.jl")
include("datatypes.jl")
include("buffers.jl")
include("operators.jl")
include("pointtopoint.jl")
include("collective.jl")
include("topology.jl")
include("onesided.jl")
include("io.jl")

include("deprecated.jl")

function __init__()

    @static if Sys.isunix()
        # need to open libmpi with RTLD_GLOBAL flag for Linux, before
        # any ccall cannot use RTLD_DEEPBIND; this leads to segfaults
        # at least on Ubuntu 15.10
        Libdl.dlopen(libmpi, Libdl.RTLD_LAZY | Libdl.RTLD_GLOBAL)
    end

    @debug "MPI library info" BINARY find_binary()  MPI_LIBRARY_VERSION_STRING Get_library_version()
    
    if false # BINARY != find_binary() || MPI_LIBRARY_VERSION_STRING != Get_library_version()
        # MPI library has changed, invalidate cache
        rm(Base.compilecache_path(Base.PkgId(MPI)), force = true)
        # TODO: figure out if we can reload package without erroring
        # though that would probably trigger a race condition
        error("MPI library has changed, please restart Julia")
    end
<<<<<<< HEAD

    # check if using JLL binaries on HPC
    if BINARY isa JLLBinary && !haskey(ENV, "JULIA_MPI_BINARY")
        if haskey(ENV, "SLURM_JOBID") || haskey(ENV, "PBS_JOBID") || haskey(ENV, "LSB_JOBID")
            @warn "You appear to be using MPI.jl on a cluster with the default MPI binary.\nFor maximum performance you should use the cluster provided version.\nThis warning message can be disabled by setting the `JULIA_MPI_BINARY=$MPI_BINARY`."
        end
    end

    # Required for OpenMPI relocateable binaries
    # TODO: this should be done in OpenMPI_jll package
    # https://github.com/JuliaPackaging/Yggdrasil/issues/390
    if BINARY isa JLLBinary && BINARY.jllname == "OpenMPI_jll"
        ENV["OPAL_PREFIX"] = OpenMPI_jll.artifact_dir
    end

    # disable UCX memory hooks since it can mess up dlopen
    # https://github.com/openucx/ucx/issues/4001
    ENV["UCX_MEM_MMAP_RELOC"] = "no"
    ENV["UCX_MEM_MALLOC_HOOKS"] = "no"
    ENV["UCX_MEM_MALLOC_RELOC"] = "no"
    ENV["UCX_MEM_EVENTS"] = "no"
=======
>>>>>>> 291f09ed


    # disable UCX memory cache, since it doesn't work correctly
    # https://github.com/openucx/ucx/issues/5061
    if !haskey(ENV, "UCX_MEMTYPE_CACHE")
        ENV["UCX_MEMTYPE_CACHE"] = "no"
    end
    
    # Julia multithreading uses SIGSEGV to sync thread
    # https://docs.julialang.org/en/v1/devdocs/debuggingtips/#Dealing-with-signals-1
    # By default, UCX will error if this occurs (issue #337)
    if !haskey(ENV, "UCX_ERROR_SIGNALS")
        # default is "SIGILL,SIGSEGV,SIGBUS,SIGFPE"
        ENV["UCX_ERROR_SIGNALS"] = "SIGILL,SIGBUS,SIGFPE"
    end

    @require CuArrays="3a865a2d-5b23-5a0f-bc46-62713ec82fae" include("cuda.jl")
end

end<|MERGE_RESOLUTION|>--- conflicted
+++ resolved
@@ -79,7 +79,6 @@
         # though that would probably trigger a race condition
         error("MPI library has changed, please restart Julia")
     end
-<<<<<<< HEAD
 
     # check if using JLL binaries on HPC
     if BINARY isa JLLBinary && !haskey(ENV, "JULIA_MPI_BINARY")
@@ -94,16 +93,6 @@
     if BINARY isa JLLBinary && BINARY.jllname == "OpenMPI_jll"
         ENV["OPAL_PREFIX"] = OpenMPI_jll.artifact_dir
     end
-
-    # disable UCX memory hooks since it can mess up dlopen
-    # https://github.com/openucx/ucx/issues/4001
-    ENV["UCX_MEM_MMAP_RELOC"] = "no"
-    ENV["UCX_MEM_MALLOC_HOOKS"] = "no"
-    ENV["UCX_MEM_MALLOC_RELOC"] = "no"
-    ENV["UCX_MEM_EVENTS"] = "no"
-=======
->>>>>>> 291f09ed
-
 
     # disable UCX memory cache, since it doesn't work correctly
     # https://github.com/openucx/ucx/issues/5061
