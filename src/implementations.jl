const use_stdcall = startswith(basename(libmpi), "msmpi")

# This is required in addition to __init__() so that we can call library at precompilation time.
if Sys.isunix()
    Libdl.dlopen(libmpi, Libdl.RTLD_LAZY | Libdl.RTLD_GLOBAL)
end

macro mpicall(expr)
    @assert expr isa Expr && expr.head == :call && expr.args[1] == :ccall

    # On unix systems we call the global symbols to allow for LD_PRELOAD interception
    # It can be emulated in Windows (via Libdl.dllist), but this is not fast.
    if Sys.isunix() && expr.args[2].head == :tuple &&
            (VERSION ≥ v"1.5-" || expr.args[2].args[1] ≠ :(:MPI_Get_library_version))
        expr.args[2] = expr.args[2].args[1]
    end

    # Microsoft MPI uses stdcall calling convention
    # this only affects 32-bit Windows
    # unfortunately we need to use ccall to call Get_library_version
    # so check using library name instead
    if use_stdcall
        insert!(expr.args, 3, :stdcall)
    end
    return esc(expr)
end

function Get_library_version()
    # There is no way to query at runtime what the length of the buffer should be.
    # https://github.com/mpi-forum/mpi-issues/issues/159
    # 8192 is the maximum value of MPI_MAX_LIBRARY_VERSION_STRING across known
    # implementations.
    buf = Array{UInt8}(undef, 8192)
    buflen = Ref{Cint}()

    @mpicall ccall((:MPI_Get_library_version, libmpi), Cint, (Ptr{UInt8}, Ref{Cint}), buf, buflen)
    @assert buflen[] < 8192
    resize!(buf, buflen[])
    return String(buf)
end

"""
    MPI_LIBRARY_VERSION_STRING :: String

The full version string provided by the library

# External links
$(_doc_external("MPI_Get_library_version"))
"""
const MPI_LIBRARY_VERSION_STRING = Get_library_version()

"""
    MPIImpl

An enum corresponding to known MPI implementations

- `UnknownMPI`: unable to determine MPI implementation
- `MPICH`: [MPICH](https://www.mpich.org/)
- `OpenMPI`: [Open MPI](https://www.open-mpi.org/)
- `MicrosoftMPI`: [Microsoft MPI](https://docs.microsoft.com/en-us/message-passing-interface/microsoft-mpi)
- `IntelMPI`: [Intel MPI](https://software.intel.com/en-us/mpi-library)
- `SpectrimMPI`: [IBM Spectrum MPI](https://www.ibm.com/us-en/marketplace/spectrum-mpi)
- `MVAPICH`: [MVAPICH](http://mvapich.cse.ohio-state.edu/)
- `CrayMPICH`: Part of the Cray Message Passing Toolkit (MPT)

# See also

- [`MPI_LIBRARY`](@ref)
"""
@enum MPIImpl begin
    UnknownMPI
    MPICH
    MPItrampoline
    OpenMPI
    MicrosoftMPI
    IntelMPI
    IBMSpectrumMPI
    MVAPICH
    CrayMPICH
end

"""
    impl, version = identify_implementation()

Attempt to identify the MPI implementation based on
[`MPI_LIBRARY_VERSION_STRING`](@ref). Returns a triple of values:

- `impl`: a value of type [`MPIImpl`](@ref)
- `version`: a `VersionNumber` of the library, or `nothing` if it cannot be determined.

This function is only intended for internal use. Users should use [`MPI_LIBRARY`](@ref),
[`MPI_LIBRARY_VERSION`](@ref).
"""
function identify_implementation()
    impl = UnknownMPI
    version = v"0"

    if startswith(MPI_LIBRARY_VERSION_STRING, "MPICH")
        impl = MPICH
<<<<<<< HEAD
        # "MPICH Version:\t%s\n" / "MPICH2 Version:\t%s\n"
        if (m = match(r"^MPICH2? Version:\t(\d+.\d+.\d+\w*)\n", MPI_LIBRARY_VERSION_STRING)) !== nothing
=======
        # "MPICH Version:\t%s\n" /  "MPICH2 Version:\t%s\n"
        if (m = match(r"^MPICH2? Version:\t(\d+.\d+(?:.\d+)?\w*)\n", MPI_LIBRARY_VERSION_STRING)) !== nothing
>>>>>>> 5e98f492
            version = VersionNumber(m.captures[1])
        end

    elseif startswith(MPI_LIBRARY_VERSION_STRING, "MPItrampoline") || startswith(MPI_LIBRARY_VERSION_STRING, "MPIwrapper")
        impl = MPItrampoline
        # "MPItrampoline %d.%d.%d," / "MPIwrapper %d.%d.%d,"
        if (m = match(r"^MPI(wrapper|trampoline) (\d+.\d+.\d+),", MPI_LIBRARY_VERSION_STRING)) !== nothing
            version = VersionNumber(m.captures[2])
        end

    elseif startswith(MPI_LIBRARY_VERSION_STRING, "Open MPI")
        # Open MPI / Spectrum MPI
        impl = occursin("IBM Spectrum MPI", MPI_LIBRARY_VERSION_STRING) ? IBMSpectrumMPI : OpenMPI

        if (m = match(r"^Open MPI v(\d+.\d+.\d+\w*)", MPI_LIBRARY_VERSION_STRING)) !== nothing
            version = VersionNumber(m.captures[1])
        end

    elseif startswith(MPI_LIBRARY_VERSION_STRING, "Microsoft MPI")
        impl = MicrosoftMPI
        # "Microsoft MPI %u.%u.%u.%u%S"
        # ignore last 2 (build numbers)
        if (m = match(r"^Microsoft MPI (\d+.\d+)", MPI_LIBRARY_VERSION_STRING)) !== nothing
            version = VersionNumber(m.captures[1])
        end

    elseif startswith(MPI_LIBRARY_VERSION_STRING, "Intel")
        impl = IntelMPI

        # "Intel(R) MPI Library 2019 Update 4 for Linux* OS"
        if (m = match(r"^Intel\(R\) MPI Library (\d+)(?: Update (\d+))?", MPI_LIBRARY_VERSION_STRING)) !== nothing
            if m.captures[2] === nothing
                version = VersionNumber(m.captures[1])
            else
                version = VersionNumber(m.captures[1]*"."*m.captures[2])
            end
        end

    elseif startswith(MPI_LIBRARY_VERSION_STRING, "MVAPICH2")
        impl = MVAPICH
        # "MVAPICH2 Version      :\t%s\n")
        if (m = match(r"^MVAPICH2? Version\s*:\t(\S*)\n", MPI_LIBRARY_VERSION_STRING)) !== nothing
            version = VersionNumber(m.captures[1])
        end

    elseif occursin("CRAY MPICH", MPI_LIBRARY_VERSION_STRING)
        impl = CrayMPICH
        # "MPI VERSION    : CRAY MPICH version 7.7.10 (ANL base 3.2)\n"
        if (m = match(r"CRAY MPICH version (\d+.\d+.\d+)", MPI_LIBRARY_VERSION_STRING)) !== nothing
            version = VersionNumber(m.captures[1])
        end
    end

    return impl, version
end

const MPI_LIBRARY, MPI_LIBRARY_VERSION = identify_implementation()

"""
    MPI_LIBRARY :: MPIImpl

The current MPI implementation: this is determined by

# See also
- [`MPIImpl`](@ref)
"""
MPI_LIBRARY

"""
    MPI_LIBRARY_VERSION :: VersionNumber

The version of the MPI library
"""
MPI_LIBRARY_VERSION


function Get_version()
    major = Ref{Cint}()
    minor = Ref{Cint}()
    @mpicall ccall((:MPI_Get_version, libmpi), Cint,
                   (Ptr{Cint}, Ptr{Cint}), major, minor)
    VersionNumber(major[], minor[])
end

"""
    MPI_VERSION :: VersionNumber

The supported version of the MPI standard.

# External links
$(_doc_external("MPI_Get_version"))
"""
const MPI_VERSION = Get_version()<|MERGE_RESOLUTION|>--- conflicted
+++ resolved
@@ -97,13 +97,8 @@
 
     if startswith(MPI_LIBRARY_VERSION_STRING, "MPICH")
         impl = MPICH
-<<<<<<< HEAD
         # "MPICH Version:\t%s\n" / "MPICH2 Version:\t%s\n"
-        if (m = match(r"^MPICH2? Version:\t(\d+.\d+.\d+\w*)\n", MPI_LIBRARY_VERSION_STRING)) !== nothing
-=======
-        # "MPICH Version:\t%s\n" /  "MPICH2 Version:\t%s\n"
         if (m = match(r"^MPICH2? Version:\t(\d+.\d+(?:.\d+)?\w*)\n", MPI_LIBRARY_VERSION_STRING)) !== nothing
->>>>>>> 5e98f492
             version = VersionNumber(m.captures[1])
         end
 
