name = "MPI"
uuid = "da04e1cc-30fd-572f-bb4f-1f8673147195"
authors = []
version = "0.11.0"

[deps]
Distributed = "8ba89e20-285c-5b6f-9357-94700520ee1b"
DocStringExtensions = "ffbed154-4ef7-542d-bbb7-c09d3a79fcae"
Libdl = "8f399da3-3557-5675-b5ff-fb832c97cbdb"
Random = "9a3f8284-a2c9-5f02-9a11-845980a1fd5c"
Requires = "ae029012-a4dd-5104-9daa-d747884805df"
Serialization = "9e88b42a-f829-5b0c-bbe9-9e923198166b"
Sockets = "6462fe0b-24de-5631-8697-dd941f90decc"

[compat]
<<<<<<< HEAD
Requires = "~0.5, 1.0"
=======
DocStringExtensions = "0.8"
Requires = "~0.5"
>>>>>>> cb0a57f5
julia = "1"

[extras]
DoubleFloats = "497a8b3b-efae-58df-a0af-a86822472b78"
Pkg = "44cfe95a-1eb2-52ea-b672-e2afdf69b78f"
Test = "8dfed614-e22c-5e08-85e1-65c5234f0b40"

[targets]
test = ["DoubleFloats", "Pkg", "Test"]<|MERGE_RESOLUTION|>--- conflicted
+++ resolved
@@ -13,12 +13,8 @@
 Sockets = "6462fe0b-24de-5631-8697-dd941f90decc"
 
 [compat]
-<<<<<<< HEAD
+DocStringExtensions = "0.8"
 Requires = "~0.5, 1.0"
-=======
-DocStringExtensions = "0.8"
-Requires = "~0.5"
->>>>>>> cb0a57f5
 julia = "1"
 
 [extras]
