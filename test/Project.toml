--- conflicted
+++ resolved
@@ -9,11 +9,8 @@
 [compat]
 AMDGPU = "0.6, 0.7, 0.8, 0.9"
 CUDA = "3, 4, 5"
-<<<<<<< HEAD
 MPIPreferences = "0.1"
-=======
 TOML = "< 0.0.1, 1.0"
->>>>>>> 56f7cee8
 
 [extras]
 AMDGPU = "21141c5a-9bdb-4563-92ae-f87d6854732e"
