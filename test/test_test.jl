--- conflicted
+++ resolved
@@ -25,24 +25,12 @@
 fill!(send_mesg, Float64(rank))
 fill!(recv_mesg_expected, Float64(src))
 
-<<<<<<< HEAD
-rreq = MPI.Irecv!(recv_mesg, src, src+32, comm)
-sreq = MPI.Isend(send_mesg, dst, rank+32, comm)
-
-reqs = [sreq,rreq]
-
-# Note: This Waitsome! sets the respective requests to REQUEST_NULL.
-# The calls to Test! etc. further below will not do anything, and will
-# return an empty status (as defined e.g. in MPI 3.1, section 3.7.3).
-(inds,stats) = MPI.Waitsome!(reqs)
-=======
 rreq = MPI.Irecv!(recv_mesg, comm; source=src, tag=src+32)
 sreq = MPI.Isend(send_mesg, comm; dest=dst, tag=rank+32, )
 
 reqs = [sreq,rreq]
 
 inds = MPI.Waitsome(reqs)
->>>>>>> 6fdc2719
 @test !isempty(inds)
 for ind in inds
     (onedone,stat) = MPI.Test(reqs[ind], MPI.Status)
@@ -53,15 +41,9 @@
     @test MPI.Get_count(stat, Float64) == 0
 end
 
-<<<<<<< HEAD
-(done, ind, stats) = MPI.Testany!(reqs)
-if done && ind != 0   # should be MPI.MPI_UNDEFINED?
-    (onedone,stat) = MPI.Test!(reqs[ind])
-=======
 done, ind = MPI.Testany(reqs)
 if done && !isnothing(ind)
     (onedone,stat) = MPI.Test(reqs[ind], MPI.Status)
->>>>>>> 6fdc2719
     @test onedone
     @test MPI.Get_tag(stat) == MPI.MPI_ANY_TAG
     @test MPI.Get_source(stat) == MPI.MPI_ANY_SOURCE
