--- conflicted
+++ resolved
@@ -1,21 +1,7 @@
-<<<<<<< HEAD
-using Test
-using MPI
-
-if get(ENV,"JULIA_MPI_TEST_ARRAYTYPE","") == "CuArray"
-    import CUDA
-    ArrayType = CUDA.CuArray
-elseif get(ENV,"JULIA_MPI_TEST_ARRAYTYPE","") == "ROCArray"
-    import AMDGPU
-    ArrayType = AMDGPU.ROCArray
-else
-    ArrayType = Array
-end
-=======
 include("common.jl")
->>>>>>> d2b4be9c
 
 MPI.Init()
+
 comm = MPI.COMM_WORLD
 rank = MPI.Comm_rank(comm)
 sz = MPI.Comm_size(comm)
