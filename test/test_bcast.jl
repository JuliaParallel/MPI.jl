--- conflicted
+++ resolved
@@ -1,24 +1,9 @@
 include("common.jl")
 using Random
 
-<<<<<<< HEAD
-if get(ENV,"JULIA_MPI_TEST_ARRAYTYPE","") == "CuArray"
-    import CUDA
-    ArrayType = CUDA.CuArray
-elseif get(ENV,"JULIA_MPI_TEST_ARRAYTYPE","") == "ROCArray"
-    import AMDGPU
-    ArrayType = AMDGPU.ROCArray
-else
-    ArrayType = Array
-end
-
-=======
->>>>>>> d2b4be9c
 MPI.Init()
 
-
 comm = MPI.COMM_WORLD
-
 root = 0
 matsize = (17,17)
 
