--- conflicted
+++ resolved
@@ -26,18 +26,10 @@
 fill!(send_mesg, Float64(rank))
 fill!(recv_mesg_expected, Float64(src))
 
-<<<<<<< HEAD
-rreq = MPI.Irecv!(recv_mesg, src, src+32, comm)
-sreq = MPI.Isend(send_mesg, dst, rank+32, comm)
-
-stats = MPI.Waitall!([sreq, rreq])
-stats::Vector{MPI.Status}
-=======
 rreq = MPI.Irecv!(recv_mesg, comm; source=src,  tag=src+32)
 sreq = MPI.Isend(send_mesg, comm; dest=dst, tag=rank+32)
 
 stats = MPI.Waitall([sreq, rreq], MPI.Status)
->>>>>>> 6fdc2719
 @test rreq isa MPI.Request
 @test sreq isa MPI.Request
 @test MPI.Get_source(stats[2]) == src
@@ -47,54 +39,30 @@
 
 @test MPI.Testall([sreq, rreq])
 
-<<<<<<< HEAD
 
 if size > 1
     if rank == 0
-        MPI.send(send_mesg, dst, rank+32, comm)
+        MPI.send(send_mesg, comm; dest=dst, tag=rank+32)
         recv_mesg = recv_mesg_expected
     elseif rank == size-1
-        (recv_mesg, _) = MPI.recv(src, src+32, comm)
+        recv_mesg = MPI.recv(comm; source=src, tag=src+32)
     else
-        (recv_mesg, _) = MPI.recv(src, src+32, comm)
-        MPI.send(send_mesg, dst, rank+32, comm)
+        recv_mesg = MPI.recv(comm; source=src, tag=src+32)
+        MPI.send(send_mesg, comm; dest=dst, tag=rank+32)
     end
-    @test recv_mesg == recv_mesg_expected
-=======
-if rank == 0
-    MPI.send(send_mesg, comm; dest=dst, tag=rank+32)
-    recv_mesg = recv_mesg_expected
-elseif rank == size-1
-    recv_mesg = MPI.recv(comm; source=src, tag=src+32)
-else
-    recv_mesg = MPI.recv(comm; source=src, tag=src+32)
-    MPI.send(send_mesg, comm; dest=dst, tag=rank+32)
->>>>>>> 6fdc2719
 end
 
 
-<<<<<<< HEAD
 if size > 1
     if rank == 0
-        MPI.Send(Float64(rank), dst, rank+32, comm)
+        MPI.Send(Float64(rank), comm; dest=dst, tag=rank+32)
         recv_val = Float64(src)
     elseif rank == size-1
-        (recv_val, _) = MPI.Recv(Float64, src, src+32, comm)
+        recv_val = MPI.Recv(Float64, comm; source=src, tag=src+32)
     else
-        (recv_val, _) = MPI.Recv(Float64, src, src+32, comm)
-        MPI.Send(Float64(rank), dst, rank+32, comm)
+        recv_val = MPI.Recv(Float64, comm; source=src, tag=src+32)
+        MPI.Send(Float64(rank), comm; dest=dst, tag=rank+32)
     end
-    @test recv_val == Float64(src)
-=======
-if rank == 0
-    MPI.Send(Float64(rank), comm; dest=dst, tag=rank+32)
-    recv_val = Float64(src)
-elseif rank == size-1
-    recv_val = MPI.Recv(Float64, comm; source=src, tag=src+32)
-else
-    recv_val = MPI.Recv(Float64, comm; source=src, tag=src+32)
-    MPI.Send(Float64(rank), comm; dest=dst, tag=rank+32)
->>>>>>> 6fdc2719
 end
 
 
